[package]
name = "monty"
version = "1.0.0"
edition = "2021"
authors = ["Jamie Whiting"]
rust-version = "1.83"

[profile.release]
panic = 'abort'
strip = true
lto = true
codegen-units = 1

[dependencies]
rand = { version = "0.8.5", optional = true }
rand_distr = { version = "0.4.3", optional = true }
memmap2 = "0.9.5"

[features]
embed = []
<<<<<<< HEAD
datagen = ["rand", "rand_distr"]
=======
raw = []
datagen = []
>>>>>>> 1961b108
uci-minimal = []
tunable = []

[workspace]
members = ["datagen"]
resolver = "2"

<<<<<<< HEAD
=======
[dependencies]
memmap2 = "0.9.5"
zstd = "0.13.2"
once_cell = "1.20.2"
sha2 = "0.10.8"

>>>>>>> 1961b108
[build-dependencies]
sha2 = "0.10.8"
chrono = "0.4.38"
zstd = { version = "0.13.2", features = ["zstdmt"] }<|MERGE_RESOLUTION|>--- conflicted
+++ resolved
@@ -18,12 +18,8 @@
 
 [features]
 embed = []
-<<<<<<< HEAD
 datagen = ["rand", "rand_distr"]
-=======
 raw = []
-datagen = []
->>>>>>> 1961b108
 uci-minimal = []
 tunable = []
 
@@ -31,15 +27,12 @@
 members = ["datagen"]
 resolver = "2"
 
-<<<<<<< HEAD
-=======
 [dependencies]
 memmap2 = "0.9.5"
 zstd = "0.13.2"
 once_cell = "1.20.2"
 sha2 = "0.10.8"
 
->>>>>>> 1961b108
 [build-dependencies]
 sha2 = "0.10.8"
 chrono = "0.4.38"
