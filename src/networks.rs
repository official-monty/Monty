mod accumulator;
mod activation;
mod layer;
mod policy;
mod threats;
mod value;

pub use accumulator::Accumulator;
<<<<<<< HEAD
pub use policy::{PolicyFileDefaultName, PolicyNetwork, L1 as POLICY_L1};
pub use value::{ValueFileDefaultName, ValueNetwork};
=======

// Choose the file name type based on the feature
#[cfg(feature = "datagen")]
pub use policy::DatagenPolicyFileName as PolicyFileDefaultName;
#[cfg(feature = "datagen")]
pub use value::DatagenValueFileName as ValueFileDefaultName;

#[cfg(not(feature = "datagen"))]
pub use policy::PolicyFileDefaultName;
#[cfg(not(feature = "datagen"))]
pub use value::ValueFileDefaultName;

pub use policy::{PolicyNetwork, UnquantisedPolicyNetwork, L1 as POLICY_L1};
pub use value::ValueNetwork;
>>>>>>> c89da0ff
<|MERGE_RESOLUTION|>--- conflicted
+++ resolved
@@ -6,10 +6,6 @@
 mod value;
 
 pub use accumulator::Accumulator;
-<<<<<<< HEAD
-pub use policy::{PolicyFileDefaultName, PolicyNetwork, L1 as POLICY_L1};
-pub use value::{ValueFileDefaultName, ValueNetwork};
-=======
 
 // Choose the file name type based on the feature
 #[cfg(feature = "datagen")]
@@ -22,6 +18,5 @@
 #[cfg(not(feature = "datagen"))]
 pub use value::ValueFileDefaultName;
 
-pub use policy::{PolicyNetwork, UnquantisedPolicyNetwork, L1 as POLICY_L1};
-pub use value::ValueNetwork;
->>>>>>> c89da0ff
+pub use policy::PolicyNetwork;
+pub use value::ValueNetwork;