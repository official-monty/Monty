--- conflicted
+++ resolved
@@ -382,11 +382,7 @@
         let cpuct = SearchHelpers::get_cpuct(self.params, node_stats, is_root);
         let fpu = SearchHelpers::get_fpu(node_stats);
         let expl_scale =
-<<<<<<< HEAD
-            SearchHelpers::get_explore_scaling(self.params, node_stats);
-=======
             SearchHelpers::get_explore_scaling(self.params, node_stats, &self.tree[ptr]);
->>>>>>> bbd8d992
 
         let expl = cpuct * expl_scale;
 
