mod helpers;
mod params;

pub use helpers::SearchHelpers;
pub use params::MctsParams;

use crate::{
    chess::Move,
    tree::{ActionStats, Edge, NodePtr, Tree},
    ChessState, GameState, PolicyNetwork, ValueNetwork,
};

use std::{
    sync::atomic::{AtomicBool, Ordering},
    thread,
    time::Instant,
};

#[derive(Clone, Copy)]
pub struct Limits {
    pub max_time: Option<u128>,
    pub opt_time: Option<u128>,
    pub max_depth: usize,
    pub max_nodes: usize,
}

pub struct Searcher<'a> {
    root_position: ChessState,
    tree: &'a Tree,
    params: &'a MctsParams,
    policy: &'a PolicyNetwork,
    value: &'a ValueNetwork,
    abort: &'a AtomicBool,
}

impl<'a> Searcher<'a> {
    pub fn new(
        root_position: ChessState,
        tree: &'a Tree,
        params: &'a MctsParams,
        policy: &'a PolicyNetwork,
        value: &'a ValueNetwork,
        abort: &'a AtomicBool,
    ) -> Self {
        Self {
            root_position,
            tree,
            params,
            policy,
            value,
            abort,
        }
    }

    #[allow(clippy::too_many_arguments)]
    fn playout_until_full_main(
        &self,
        limits: &Limits,
        timer: &Instant,
        nodes: &mut usize,
        depth: &mut usize,
        cumulative_depth: &mut usize,
        best_move: &mut Move,
        best_move_changes: &mut i32,
        previous_score: &mut f32,
        uci_output: bool,
<<<<<<< HEAD
        total_nodes: &mut usize,
        prev_board: &Option<ChessState>,
        #[cfg(feature = "datagen")]
        use_dirichlet_noise: bool,
        #[cfg(feature = "datagen")]
        temp: f32,
    ) -> (Move, f32) {
        let timer = Instant::now();

        // attempt to reuse the current tree stored in memory
        self.tree.try_use_subtree(&self.root_position, prev_board);
        let node = self.tree.root_node();

        // relabel root policies with root PST value
        if self.tree[node].has_children() {
            self.tree[node].relabel_policy(&self.root_position, &self.params, self.policy);
        } else {
            self.tree[node].expand::<true>(&self.root_position, &self.params, self.policy);
=======
    ) {
        if self.playout_until_full_internal(nodes, cumulative_depth, |n, cd| {
            self.check_limits(
                limits,
                timer,
                n,
                best_move,
                best_move_changes,
                previous_score,
                depth,
                cd,
                uci_output,
            )
        }) {
            self.abort.store(true, Ordering::Relaxed);
>>>>>>> 9fd5ae63
        }
    }

<<<<<<< HEAD
        // add dirichlet noise in datagen
        #[cfg(feature = "datagen")]
        if use_dirichlet_noise {
            self.tree[node].add_dirichlet_noise(0.03, 0.25);
        }

        let mut nodes = 0;
        let mut depth = 0;
        let mut cumulative_depth = 0;

        let mut best_move = Move::NULL;
        let mut best_move_changes = 0;
        let mut previous_score = f32::NEG_INFINITY;
=======
    fn playout_until_full_worker(&self, nodes: &mut usize, cumulative_depth: &mut usize) {
        let _ = self.playout_until_full_internal(nodes, cumulative_depth, |_, _| false);
    }
>>>>>>> 9fd5ae63

    fn playout_until_full_internal<F>(
        &self,
        nodes: &mut usize,
        cumulative_depth: &mut usize,
        mut stop: F,
    ) -> bool
    where
        F: FnMut(usize, usize) -> bool,
    {
        loop {
            let mut pos = self.root_position.clone();
            let mut this_depth = 0;

            if let Some(u) = self.perform_one_iteration(
                &mut pos,
                self.tree.root_node(),
                self.tree.root_stats(),
                &mut this_depth,
            ) {
                self.tree.root_stats().update(u);
            } else {
                return false;
            }

            *cumulative_depth += this_depth - 1;
            *nodes += 1;

            // proven checkmate
            if self.tree[self.tree.root_node()].is_terminal() {
                return true;
            }

            // stop signal sent
            if self.abort.load(Ordering::Relaxed) {
                return true;
            }

            if stop(*nodes, *cumulative_depth) {
                return true;
            }
        }
    }

    #[allow(clippy::too_many_arguments)]
    fn check_limits(
        &self,
        limits: &Limits,
        timer: &Instant,
        nodes: usize,
        best_move: &mut Move,
        best_move_changes: &mut i32,
        previous_score: &mut f32,
        depth: &mut usize,
        cumulative_depth: usize,
        uci_output: bool,
    ) -> bool {
        if nodes >= limits.max_nodes {
            return true;
        }

        if nodes % 128 == 0 {
            if let Some(time) = limits.max_time {
                if timer.elapsed().as_millis() >= time {
                    return true;
                }
            }

            let new_best_move = self.get_best_move();
            if new_best_move != *best_move {
                *best_move = new_best_move;
                *best_move_changes += 1;
            }
        }

        if nodes % 4096 == 0 {
            // Time management
            if let Some(time) = limits.opt_time {
                let (should_stop, score) = SearchHelpers::soft_time_cutoff(
                    self,
                    timer,
                    *previous_score,
                    *best_move_changes,
                    nodes,
                    time,
                );

                if should_stop {
                    return true;
                }

                if nodes % 16384 == 0 {
                    *best_move_changes = 0;
                }

                *previous_score = if *previous_score == f32::NEG_INFINITY {
                    score
                } else {
                    (score + 2.0 * *previous_score) / 3.0
                };
            }
        }

        // define "depth" as the average depth of selection
        let avg_depth = cumulative_depth / nodes;
        if avg_depth > *depth {
            *depth = avg_depth;
            if *depth >= limits.max_depth {
                return true;
            }

            if uci_output {
                self.search_report(*depth, timer, nodes);
            }
        }

        false
    }

    pub fn search(
        &self,
        threads: usize,
        limits: Limits,
        uci_output: bool,
        total_nodes: &mut usize,
    ) -> (Move, f32) {
        let timer = Instant::now();

        // attempt to reuse the current tree stored in memory
        let node = self.tree.root_node();

        // relabel root policies with root PST value
        if self.tree[node].has_children() {
            self.tree[node].relabel_policy(&self.root_position, self.params, self.policy);
        } else {
            self.tree[node].expand::<true>(&self.root_position, self.params, self.policy);
        }

        let mut nodes = 0;
        let mut depth = 0;
        let mut cumulative_depth = 0;

        let mut best_move = Move::NULL;
        let mut best_move_changes = 0;
        let mut previous_score = f32::NEG_INFINITY;

        // search loop
        while !self.abort.load(Ordering::Relaxed) {
            thread::scope(|s| {
                s.spawn(|| {
                    self.playout_until_full_main(
                        &limits,
                        &timer,
                        &mut nodes,
                        &mut depth,
                        &mut cumulative_depth,
                        &mut best_move,
                        &mut best_move_changes,
                        &mut previous_score,
                        uci_output,
                    );
                });

                for _ in 0..threads - 1 {
                    s.spawn(|| self.playout_until_full_worker(&mut 0, &mut 0));
                }
            });

            self.tree.flip(true);
        }

        self.abort.store(true, Ordering::Relaxed);

        *total_nodes += nodes;

        if uci_output {
            self.search_report(depth.max(1), &timer, nodes);
        }

<<<<<<< HEAD
        #[cfg(not(feature = "datagen"))]
        let best_action = self.tree.get_best_child(self.tree.root_node());

        #[cfg(feature = "datagen")]
        let best_action = self.tree.get_best_child_temp(self.tree.root_node(), temp);

        let best_child = &self.tree.edge(self.tree.root_node(), best_action);
        (Move::from(best_child.mov()), best_child.q())
=======
        let best_action = self.get_best_action();
        (Move::from(best_action.mov()), best_action.q())
>>>>>>> 9fd5ae63
    }

    fn perform_one_iteration(
        &self,
        pos: &mut ChessState,
        ptr: NodePtr,
        node_stats: &ActionStats,
        depth: &mut usize,
    ) -> Option<f32> {
        *depth += 1;

        let hash = pos.hash();

        let mut child_state = GameState::Ongoing;

        let u = if self.tree[ptr].is_terminal() || node_stats.visits() == 0 {
            // probe hash table to use in place of network
            if self.tree[ptr].state() == GameState::Ongoing {
                if let Some(entry) = self.tree.probe_hash(hash) {
                    entry.q()
                } else {
                    self.get_utility(ptr, pos)
                }
            } else {
                self.get_utility(ptr, pos)
            }
        } else {
            // expand node on the second visit
            if self.tree[ptr].is_not_expanded() {
                self.tree[ptr].expand::<false>(pos, self.params, self.policy);
            }

            // select action to take via PUCT
            let action = self.pick_action(ptr, node_stats);

            let edge = self.tree.edge_copy(ptr, action);

            pos.make_move(Move::from(edge.mov()));

            let child_ptr = self.tree.fetch_node(pos, ptr, edge.ptr(), action)?;

            self.tree[child_ptr].inc_threads();

            let maybe_u = self.perform_one_iteration(pos, child_ptr, &edge.stats(), depth);

            self.tree[child_ptr].dec_threads();

            let u = maybe_u?;

            let new_q = self.tree.update_edge_stats(ptr, action, u);
            self.tree.push_hash(hash, new_q);

            child_state = self.tree[child_ptr].state();

            u
        };

        self.tree.propogate_proven_mates(ptr, child_state);

        Some(1.0 - u)
    }

    fn get_utility(&self, ptr: NodePtr, pos: &ChessState) -> f32 {
        match self.tree[ptr].state() {
            GameState::Ongoing => pos.get_value_wdl(self.value, self.params),
            GameState::Draw => 0.5,
            GameState::Lost(_) => 0.0,
            GameState::Won(_) => 1.0,
        }
    }

    fn pick_action(&self, ptr: NodePtr, node_stats: &ActionStats) -> usize {
        if !self.tree[ptr].has_children() {
            panic!("trying to pick from no children!");
        }

        let is_root = ptr == self.tree.root_node();

        let cpuct = SearchHelpers::get_cpuct(self.params, node_stats, is_root);
        let fpu = SearchHelpers::get_fpu(node_stats);
        let expl_scale = SearchHelpers::get_explore_scaling(self.params, node_stats);

        let expl = cpuct * expl_scale;

        self.tree.get_best_child_by_key(ptr, |action| {
            let q = if !action.ptr().is_null() && self.tree[action.ptr()].threads() > 0 {
                0.0
            } else {
                SearchHelpers::get_action_value(action, fpu)
            };

            let u = expl * action.policy() / (1 + action.visits()) as f32;

            q + u
        })
    }

    fn search_report(&self, depth: usize, timer: &Instant, nodes: usize) {
        print!("info depth {depth} ");
        let (pv_line, score) = self.get_pv(depth);

        if score > 1.0 {
            print!("score mate {} ", (pv_line.len() + 1) / 2);
        } else if score < 0.0 {
            print!("score mate -{} ", pv_line.len() / 2);
        } else {
            let cp = Searcher::get_cp(score);
            print!("score cp {cp:.0} ");
        }

        let elapsed = timer.elapsed();
        let nps = nodes as f32 / elapsed.as_secs_f32();
        let ms = elapsed.as_millis();

        print!("time {ms} nodes {nodes} nps {nps:.0} pv");

        for mov in pv_line {
            print!(" {}", self.root_position.conv_mov_to_str(mov));
        }

        println!();
    }

    fn get_pv(&self, mut depth: usize) -> (Vec<Move>, f32) {
        let mate = self.tree[self.tree.root_node()].is_terminal();

        let mut action = self.get_best_action();

        let score = if !action.ptr().is_null() {
            match self.tree[action.ptr()].state() {
                GameState::Lost(_) => 1.1,
                GameState::Won(_) => -0.1,
                GameState::Draw => 0.5,
                GameState::Ongoing => action.q(),
            }
        } else {
            action.q()
        };

        let mut pv = Vec::new();
        let half = self.tree.half() > 0;

        while (mate || depth > 0) && !action.ptr().is_null() && action.ptr().half() == half {
            pv.push(Move::from(action.mov()));
            let idx = self.tree.get_best_child(action.ptr());

            if idx == usize::MAX {
                break;
            }

            action = self.tree.edge_copy(action.ptr(), idx);
            depth = depth.saturating_sub(1);
        }

        (pv, score)
    }

    fn get_best_action(&self) -> Edge {
        let idx = self.tree.get_best_child(self.tree.root_node());
        self.tree.edge_copy(self.tree.root_node(), idx)
    }

    fn get_best_move(&self) -> Move {
        Move::from(self.get_best_action().mov())
    }

    fn get_cp(score: f32) -> f32 {
        -400.0 * (1.0 / score.clamp(0.0, 1.0) - 1.0).ln()
    }

    pub fn display_moves(&self) {
        for action in self.tree[self.tree.root_node()].actions().iter() {
            let mov = self.root_position.conv_mov_to_str(action.mov().into());
            let q = action.q() * 100.0;
            println!("{mov} -> {q:.2}%");
        }
    }
}<|MERGE_RESOLUTION|>--- conflicted
+++ resolved
@@ -64,26 +64,6 @@
         best_move_changes: &mut i32,
         previous_score: &mut f32,
         uci_output: bool,
-<<<<<<< HEAD
-        total_nodes: &mut usize,
-        prev_board: &Option<ChessState>,
-        #[cfg(feature = "datagen")]
-        use_dirichlet_noise: bool,
-        #[cfg(feature = "datagen")]
-        temp: f32,
-    ) -> (Move, f32) {
-        let timer = Instant::now();
-
-        // attempt to reuse the current tree stored in memory
-        self.tree.try_use_subtree(&self.root_position, prev_board);
-        let node = self.tree.root_node();
-
-        // relabel root policies with root PST value
-        if self.tree[node].has_children() {
-            self.tree[node].relabel_policy(&self.root_position, &self.params, self.policy);
-        } else {
-            self.tree[node].expand::<true>(&self.root_position, &self.params, self.policy);
-=======
     ) {
         if self.playout_until_full_internal(nodes, cumulative_depth, |n, cd| {
             self.check_limits(
@@ -99,29 +79,12 @@
             )
         }) {
             self.abort.store(true, Ordering::Relaxed);
->>>>>>> 9fd5ae63
-        }
-    }
-
-<<<<<<< HEAD
-        // add dirichlet noise in datagen
-        #[cfg(feature = "datagen")]
-        if use_dirichlet_noise {
-            self.tree[node].add_dirichlet_noise(0.03, 0.25);
-        }
-
-        let mut nodes = 0;
-        let mut depth = 0;
-        let mut cumulative_depth = 0;
-
-        let mut best_move = Move::NULL;
-        let mut best_move_changes = 0;
-        let mut previous_score = f32::NEG_INFINITY;
-=======
+        }
+    }
+
     fn playout_until_full_worker(&self, nodes: &mut usize, cumulative_depth: &mut usize) {
         let _ = self.playout_until_full_internal(nodes, cumulative_depth, |_, _| false);
     }
->>>>>>> 9fd5ae63
 
     fn playout_until_full_internal<F>(
         &self,
@@ -247,6 +210,10 @@
         limits: Limits,
         uci_output: bool,
         total_nodes: &mut usize,
+        #[cfg(feature = "datagen")]
+        use_dirichlet_noise: bool,
+        #[cfg(feature = "datagen")]
+        temp: f32,
     ) -> (Move, f32) {
         let timer = Instant::now();
 
@@ -258,6 +225,12 @@
             self.tree[node].relabel_policy(&self.root_position, self.params, self.policy);
         } else {
             self.tree[node].expand::<true>(&self.root_position, self.params, self.policy);
+        }
+
+        // add dirichlet noise in datagen
+        #[cfg(feature = "datagen")]
+        if use_dirichlet_noise {
+            self.tree[node].add_dirichlet_noise(0.03, 0.25);
         }
 
         let mut nodes = 0;
@@ -301,19 +274,14 @@
             self.search_report(depth.max(1), &timer, nodes);
         }
 
-<<<<<<< HEAD
         #[cfg(not(feature = "datagen"))]
         let best_action = self.tree.get_best_child(self.tree.root_node());
 
         #[cfg(feature = "datagen")]
         let best_action = self.tree.get_best_child_temp(self.tree.root_node(), temp);
 
-        let best_child = &self.tree.edge(self.tree.root_node(), best_action);
+        let best_child = self.tree.edge_copy(self.tree.root_node(), best_action);
         (Move::from(best_child.mov()), best_child.q())
-=======
-        let best_action = self.get_best_action();
-        (Move::from(best_action.mov()), best_action.q())
->>>>>>> 9fd5ae63
     }
 
     fn perform_one_iteration(
