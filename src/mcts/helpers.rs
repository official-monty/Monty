--- conflicted
+++ resolved
@@ -39,11 +39,6 @@
         (params.expl_tau() * (node.visits().max(1) as f32).ln()).exp()
     }
 
-<<<<<<< HEAD
-    #[allow(unused_variables)]
-    pub fn get_explore_scaling(params: &MctsParams, node_stats: &ActionStats, node: &Node) -> f32 {
-            let mut scale = Self::base_explore_scaling(params, node_stats);
-=======
     /// Exploration Scaling
     ///
     /// Larger value implies more exploration.
@@ -51,13 +46,10 @@
         #[cfg(not(feature = "datagen"))]
         {
             let mut scale = Self::base_explore_scaling(params, node);
->>>>>>> fa7e36e6
 
             let gini = node.gini_impurity();
             scale *= (0.679 - 1.634 * (1.635 - gini).ln()).max(0.3581);
             scale
-<<<<<<< HEAD
-=======
         }
 
         #[cfg(feature = "datagen")]
@@ -69,7 +61,6 @@
         let scalar = q - q.min(params.winning_pst_threshold());
         let t = scalar / (1.0 - params.winning_pst_threshold());
         1.0 + (params.winning_pst_max() - 1.0) * t
->>>>>>> fa7e36e6
     }
 
     /// First Play Urgency
