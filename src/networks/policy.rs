--- conflicted
+++ resolved
@@ -9,21 +9,16 @@
 };
 
 // DO NOT MOVE
-<<<<<<< HEAD
-#[allow(non_upper_case_globals)]
-pub const PolicyFileDefaultName: &str = "nn-6764ee301f3e.network";
-=======
 #[allow(non_upper_case_globals, dead_code)]
 pub const PolicyFileDefaultName: &str = "nn-658ca1d47406.network";
 #[allow(non_upper_case_globals, dead_code)]
 pub const CompressedPolicyName: &str = "nn-4b70c6924179.network";
->>>>>>> 1961b108
 
 const QA: i16 = 128;
 const QB: i16 = 128;
 const FACTOR: i16 = 32;
 
-pub const L1: usize = 6144;
+pub const L1: usize = 12288;
 
 #[repr(C)]
 #[derive(Clone, Copy)]
