use super::{accumulator::Accumulator, activation::Activation};

#[repr(C)]
#[derive(Clone, Copy)]
pub struct Layer<T: Copy, const M: usize, const N: usize> {
    pub weights: [Accumulator<T, N>; M],
    pub biases: Accumulator<T, N>,
}

impl<const M: usize, const N: usize> Layer<f32, M, N> {
    pub fn forward<T: Activation>(&self, inputs: &Accumulator<f32, M>) -> Accumulator<f32, N> {
        let mut fwd = self.biases;

        for (i, d) in inputs.0.iter().zip(self.weights.iter()) {
            let act = T::activate(*i);
            fwd.madd(act, d);
        }

        fwd
    }

    pub fn quantise_into_i16(&self, dest: &mut Layer<i16, M, N>, qa: i16, warn_limit: f32) {
        for (acc_i, acc_j) in dest.weights.iter_mut().zip(self.weights.iter()) {
            *acc_i = acc_j.quantise_i16(qa, warn_limit);
        }

        dest.biases = self.biases.quantise_i16(qa, warn_limit);
    }

    pub fn quantise_into_i8(&self, dest: &mut Layer<i8, M, N>, qa: i16, warn_limit: f32) {
        for (acc_i, acc_j) in dest.weights.iter_mut().zip(self.weights.iter()) {
            *acc_i = acc_j.quantise_i8(qa, warn_limit);
        }

        dest.biases = self.biases.quantise_i8(qa, warn_limit);
    }

    pub fn quantise_transpose_into_i16(
        &self,
        dest: &mut TransposedLayer<i16, M, N>,
        qa: i16,
        warn_limit: f32,
    ) {
        let mut untrans = vec![Accumulator([0; N]); M];

        for (acc_i, acc_j) in untrans.iter_mut().zip(self.weights.iter()) {
            *acc_i = acc_j.quantise_i16(qa, warn_limit);
        }

        for i in 0..N {
            for (j, row) in untrans.iter().enumerate() {
                dest.weights[i].0[j] = row.0[i];
            }
        }

        dest.biases = self.biases.quantise_i16(qa, warn_limit);
    }
<<<<<<< HEAD

    pub fn quantise_transpose_into_i8(
        &self,
        dest: &mut TransposedLayer<i8, M, N>,
        qa: i8,
        warn_limit: f32,
    ) {
        let mut untrans = vec![Accumulator([0; N]); M];

        for (acc_i, acc_j) in untrans.iter_mut().zip(self.weights.iter()) {
            *acc_i = acc_j.quantise_i8(qa, warn_limit);
        }

        for i in 0..N {
            for (j, row) in untrans.iter().enumerate() {
                dest.weights[i].0[j] = row.0[i];
            }
        }

        dest.biases = self.biases.quantise_i8(qa, warn_limit);
    }
}

#[repr(C)]
#[derive(Clone, Copy)]
pub struct TransposedLayer<T: Copy, const M: usize, const N: usize> {
    pub weights: [Accumulator<T, M>; N],
    pub biases: Accumulator<T, N>,
}
=======
>>>>>>> 6d1c248b

    pub fn quantise_transpose_into_i8(
        &self,
        dest: &mut TransposedLayer<i8, M, N>,
        qa: i16,
        warn_limit: f32,
    ) {
        let mut untrans = vec![Accumulator([0; N]); M];

        for (acc_i, acc_j) in untrans.iter_mut().zip(self.weights.iter()) {
            *acc_i = acc_j.quantise_i8(qa, warn_limit);
        }

        for i in 0..N {
            for (j, row) in untrans.iter().enumerate() {
                dest.weights[i].0[j] = row.0[i];
            }
        }

        dest.biases = self.biases.quantise_i8(qa, warn_limit);
    }
}

#[repr(C)]
#[derive(Clone, Copy)]
pub struct TransposedLayer<T: Copy, const M: usize, const N: usize> {
    pub weights: [Accumulator<T, M>; N],
    pub biases: Accumulator<T, N>,
}<|MERGE_RESOLUTION|>--- conflicted
+++ resolved
@@ -55,38 +55,6 @@
 
         dest.biases = self.biases.quantise_i16(qa, warn_limit);
     }
-<<<<<<< HEAD
-
-    pub fn quantise_transpose_into_i8(
-        &self,
-        dest: &mut TransposedLayer<i8, M, N>,
-        qa: i8,
-        warn_limit: f32,
-    ) {
-        let mut untrans = vec![Accumulator([0; N]); M];
-
-        for (acc_i, acc_j) in untrans.iter_mut().zip(self.weights.iter()) {
-            *acc_i = acc_j.quantise_i8(qa, warn_limit);
-        }
-
-        for i in 0..N {
-            for (j, row) in untrans.iter().enumerate() {
-                dest.weights[i].0[j] = row.0[i];
-            }
-        }
-
-        dest.biases = self.biases.quantise_i8(qa, warn_limit);
-    }
-}
-
-#[repr(C)]
-#[derive(Clone, Copy)]
-pub struct TransposedLayer<T: Copy, const M: usize, const N: usize> {
-    pub weights: [Accumulator<T, M>; N],
-    pub biases: Accumulator<T, N>,
-}
-=======
->>>>>>> 6d1c248b
 
     pub fn quantise_transpose_into_i8(
         &self,
