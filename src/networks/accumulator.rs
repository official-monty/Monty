--- conflicted
+++ resolved
@@ -99,11 +99,7 @@
         res
     }
 
-<<<<<<< HEAD
-    pub fn quantise_i8(&self, qa: i8, warn_limit: f32) -> Accumulator<i8, N> {
-=======
     pub fn quantise_i8(&self, qa: i16, warn_limit: f32) -> Accumulator<i8, N> {
->>>>>>> 6d1c248b
         let mut res = Accumulator([0; N]);
 
         for (i, &j) in res.0.iter_mut().zip(self.0.iter()) {
