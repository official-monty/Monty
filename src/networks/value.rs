use crate::{boxed_and_zeroed, Board};

use super::{
    activation::SCReLU,
    layer::{Layer, TransposedLayer},
};

// DO NOT MOVE
#[allow(non_upper_case_globals)]
<<<<<<< HEAD
pub const ValueFileDefaultName: &str = "nn-1d8f19a153e2.network";
=======
pub const ValueFileDefaultName: &str = "nn-a3733871302c.network";
>>>>>>> eeacd422

const QA: i16 = 512;
const QB: i16 = 1024;
const SCALE: i32 = 400;

const FACTOR: i16 = 32;

#[repr(C)]
pub struct ValueNetwork {
    l1: Layer<i16, { 768 * 4 }, 2048>,
<<<<<<< HEAD
    l2: Layer<f32, 2048, 16>,
=======
    l2: TransposedLayer<i16, 2048, 16>,
>>>>>>> eeacd422
    l3: Layer<f32, 16, 128>,
    l4: Layer<f32, 128, 1>,
}

impl ValueNetwork {
    pub fn eval(&self, board: &Board) -> i32 {
        let l2 = self.l1.forward(board);
        let l3 = self.l2.forward_from_i16::<SCReLU, QA, QB, FACTOR>(&l2);
        let l4 = self.l3.forward::<SCReLU>(&l3);
        let out = self.l4.forward::<SCReLU>(&l4);

        (out.0[0] * SCALE as f32) as i32
    }
}

#[repr(C)]
pub struct UnquantisedValueNetwork {
    l1: Layer<f32, { 768 * 4 }, 2048>,
    l2: Layer<f32, 2048, 16>,
    l3: Layer<f32, 16, 128>,
    l4: Layer<f32, 128, 1>,
}

impl UnquantisedValueNetwork {
    pub fn quantise(&self) -> Box<ValueNetwork> {
        let mut quantised: Box<ValueNetwork> = unsafe { boxed_and_zeroed() };

        self.l1.quantise_into_i16(&mut quantised.l1, QA, 0.99);
        self.l2
            .quantise_transpose_into_i16(&mut quantised.l2, QB, 0.99);

        quantised.l3 = self.l3;
        quantised.l4 = self.l4;

        quantised
    }
}<|MERGE_RESOLUTION|>--- conflicted
+++ resolved
@@ -7,11 +7,7 @@
 
 // DO NOT MOVE
 #[allow(non_upper_case_globals)]
-<<<<<<< HEAD
 pub const ValueFileDefaultName: &str = "nn-1d8f19a153e2.network";
-=======
-pub const ValueFileDefaultName: &str = "nn-a3733871302c.network";
->>>>>>> eeacd422
 
 const QA: i16 = 512;
 const QB: i16 = 1024;
@@ -22,11 +18,7 @@
 #[repr(C)]
 pub struct ValueNetwork {
     l1: Layer<i16, { 768 * 4 }, 2048>,
-<<<<<<< HEAD
-    l2: Layer<f32, 2048, 16>,
-=======
     l2: TransposedLayer<i16, 2048, 16>,
->>>>>>> eeacd422
     l3: Layer<f32, 16, 128>,
     l4: Layer<f32, 128, 1>,
 }
