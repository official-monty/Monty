use bullet::{
    format::{chess::BoardIter, ChessBoard},
    inputs, outputs, Activation, LocalSettings, Loss, LrScheduler, TrainerBuilder,
    TrainingSchedule, WdlScheduler,
};
use monty::Board;

const HIDDEN_SIZE: usize = 512;

fn main() {
    let mut trainer = TrainerBuilder::default()
        .single_perspective()
        .input(ThreatInputs)
        .output_buckets(outputs::Single)
        .feature_transformer(HIDDEN_SIZE)
        .activate(Activation::SCReLU)
        .add_layer(16)
        .activate(Activation::SCReLU)
        .add_layer(16)
        .activate(Activation::SCReLU)
        .add_layer(16)
        .activate(Activation::SCReLU)
        .add_layer(16)
        .activate(Activation::SCReLU)
        .add_layer(16)
        .activate(Activation::SCReLU)
        .add_layer(16)
        .activate(Activation::SCReLU)
        .add_layer(16)
        .activate(Activation::SCReLU)
        .add_layer(16)
        .activate(Activation::SCReLU)
        .add_layer(16)
        .activate(Activation::SCReLU)
        .add_layer(1)
        .build();

    let schedule = TrainingSchedule {
<<<<<<< HEAD
        net_id: "datagen0-4".to_string(),
=======
        net_id: "datagen0-5".to_string(),
>>>>>>> 03713518
        eval_scale: 400.0,
        ft_regularisation: 0.0,
        batch_size: 16_384,
        batches_per_superbatch: 6104,
        start_superbatch: 1,
        end_superbatch: 160,
        wdl_scheduler: WdlScheduler::Constant { value: 0.5 },
        lr_scheduler: LrScheduler::Step {
            start: 0.001,
            gamma: 0.1,
            step: 60,
        },
        loss_function: Loss::SigmoidMSE,
        save_rate: 10,
    };

    let settings = LocalSettings {
        threads: 4,
<<<<<<< HEAD
        data_file_paths: vec!["../monty-data/datagen0-4.data"],
=======
        data_file_paths: vec!["../monty-data/datagen0-5.data"],
>>>>>>> 03713518
        output_directory: "checkpoints",
    };

    trainer.run(&schedule, &settings);

    for fen in [
        "rnbqkbnr/pppppppp/8/8/8/8/PPPPPPPP/RNBQKBNR w KQkq - 0 1",
        "r3k2r/p1ppqpb1/bn2pnp1/3PN3/1p2P3/2N2Q1p/PPPBBPPP/R3K2R w KQkq - 0 1",
        "r3k2r/Pppp1ppp/1b3nbN/nP6/BBP1P3/q4N2/Pp1P2PP/R2Q1RK1 w kq - 0 1",
        "rnbq1k1r/pp1Pbppp/2p5/8/2B5/8/PPP1NnPP/RNBQK2R w KQ - 1 8",
        "8/2p5/3p4/KP5r/1R3p1k/8/4P1P1/8 w - - 0 1",
    ] {
        let eval = trainer.eval(fen);
        println!("FEN: {fen}");
        println!("EVAL: {}", 400.0 * eval);
    }
}

#[derive(Clone, Copy, Default)]
pub struct ThreatInputs;

pub struct ThreatInputsIter {
    board_iter: BoardIter,
    threats: u64,
    defences: u64,
    flip: u8,
}

impl inputs::InputType for ThreatInputs {
    type RequiredDataType = ChessBoard;
    type FeatureIter = ThreatInputsIter;

    fn buckets(&self) -> usize {
        1
    }

    fn max_active_inputs(&self) -> usize {
        32
    }

    fn inputs(&self) -> usize {
        768 * 4
    }

    fn feature_iter(&self, pos: &Self::RequiredDataType) -> Self::FeatureIter {
        let mut bb = [0; 8];

        for (pc, sq) in pos.into_iter() {
            let bit = 1 << sq;
            bb[usize::from(pc >> 3)] ^= bit;
            bb[usize::from(2 + (pc & 7))] ^= bit;
        }

        let board = Board::from_raw(bb, false, 0, 0, 0);

        let threats = board.threats_by(1);
        let defences = board.threats_by(0);

        ThreatInputsIter {
            board_iter: pos.into_iter(),
            threats,
            defences,
            flip: if pos.our_ksq() % 8 > 3 { 7 } else { 0 },
        }
    }
}

impl Iterator for ThreatInputsIter {
    type Item = (usize, usize);

    fn next(&mut self) -> Option<Self::Item> {
        self.board_iter.next().map(|(piece, square)| {
            let c = usize::from(piece & 8 > 0);
            let pc = 64 * usize::from(piece & 7);
            let sq = usize::from(square);
            let mut feat = [0, 384][c] + pc + (sq ^ usize::from(self.flip));

            if self.threats & (1 << sq) > 0 {
                feat += 768;
            }

            if self.defences & (1 << sq) > 0 {
                feat += 768 * 2;
            }

            (feat, feat)
        })
    }
}<|MERGE_RESOLUTION|>--- conflicted
+++ resolved
@@ -36,11 +36,7 @@
         .build();
 
     let schedule = TrainingSchedule {
-<<<<<<< HEAD
-        net_id: "datagen0-4".to_string(),
-=======
         net_id: "datagen0-5".to_string(),
->>>>>>> 03713518
         eval_scale: 400.0,
         ft_regularisation: 0.0,
         batch_size: 16_384,
@@ -59,11 +55,7 @@
 
     let settings = LocalSettings {
         threads: 4,
-<<<<<<< HEAD
-        data_file_paths: vec!["../monty-data/datagen0-4.data"],
-=======
         data_file_paths: vec!["../monty-data/datagen0-5.data"],
->>>>>>> 03713518
         output_directory: "checkpoints",
     };
 
