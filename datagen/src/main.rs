use datagen::{parse_args, run_datagen};
use monty::{read_into_struct_unchecked, ChessState, MappedWeights, MctsParams, Uci};

fn main() {
    let mut args = std::env::args();
    args.next();

<<<<<<< HEAD
    let params = MctsParams::default();

    let policy = unsafe { read_into_struct_unchecked(monty::PolicyFileDefaultName) };
    let value = unsafe { read_into_struct_unchecked(monty::ValueFileDefaultName) };
=======
    let policy_mapped: MappedWeights<monty::PolicyNetwork> =
        unsafe { read_into_struct_unchecked(monty::PolicyFileDefaultName) };

    let value_mapped: MappedWeights<monty::ValueNetwork> =
        unsafe { read_into_struct_unchecked(monty::ValueFileDefaultName) };

    let policy = &policy_mapped.data;
    let value = &value_mapped.data;
>>>>>>> fa7e36e6

    if let Some(opts) = parse_args(args) {
        run_datagen(params, opts, policy, value);
    } else {
        Uci::bench(ChessState::BENCH_DEPTH, policy, value, &params);
    }
}<|MERGE_RESOLUTION|>--- conflicted
+++ resolved
@@ -5,12 +5,8 @@
     let mut args = std::env::args();
     args.next();
 
-<<<<<<< HEAD
     let params = MctsParams::default();
 
-    let policy = unsafe { read_into_struct_unchecked(monty::PolicyFileDefaultName) };
-    let value = unsafe { read_into_struct_unchecked(monty::ValueFileDefaultName) };
-=======
     let policy_mapped: MappedWeights<monty::PolicyNetwork> =
         unsafe { read_into_struct_unchecked(monty::PolicyFileDefaultName) };
 
@@ -19,7 +15,6 @@
 
     let policy = &policy_mapped.data;
     let value = &value_mapped.data;
->>>>>>> fa7e36e6
 
     if let Some(opts) = parse_args(args) {
         run_datagen(params, opts, policy, value);
